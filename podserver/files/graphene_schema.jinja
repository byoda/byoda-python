'''
Automatically generated code for GraphQL support for a Byoda servce

:maintainer : Steven Hessing <stevenhessing@live.com>
:copyright  : Copyright 2021
:license    : GPLv3
'''

import logging

from graphene import ObjectType, Mutation
from graphene import Schema, Field
from graphene import String, Boolean, Int

from byoda.datamodel import Member

from byoda.requestauth import RequestAuth, authorize_graphql_request

_LOGGER = logging.getLogger(__name__)

{% set indent_multiplier = 1 %}{# used by 'scalar' template #}
{% for class_name, properties in classes.items()|reverse %}

class {{ class_name|title }}(ObjectType):
{%   for field, field_properties in properties.items() %}
{%     if 'type' in field_properties %}
{%       if field_properties['type'] not in ('object', 'array') %}
{%         include 'graphene_schema_scalar_def.jinja' %}
{%       elif field_properties['type'] == 'object' %}
    {{ field }} = Field({{ field|title }})
{%       endif %}{# if field_properties['type'] not in ('object', 'array') #}
{%     endif %}{# if 'type' in field_properties #}
{%   endfor %}{# for field, field_properties in properties.items() #}

{%   if class_name == 'Query' %}
    @staticmethod
    def authenticate(root, info):
        '''
        This is middleware called by the code generated from the Jinja
        templates implementing GraphQL support
        '''

        if not info.context or not info.context['request']:
            raise ValueError('No info to authenticate client')

        try:
            # Checks that a client cert was provided and that the cert and
            # certchain is correct
            auth = RequestAuth.authenticate_request(info.context['request'])
            if not auth.is_authenticated:
                raise ValueError('Client is not authentication')
        except Exception as exc:
            raise ValueError(f'Authentication failed: {exc}')

        try:
            # Check whether the authenticated client is authorized to request
            # the data
            authorize_graphql_request({{ service_id}}, auth, root, info)
        except Exception as exc:
            raise ValueError(f'Authorization failed: {exc}')

{%   endif %}{# if class_name == 'Query' #}
{# create resolvers for the non-object properties of the class #}
{%   for field, field_properties in properties.items() %}
{%     if 'type' in field_properties and not field.startswith('#') and field_properties['type'] != 'array' %}
    def resolve_{{field}}(root, info):
        _LOGGER.debug('Resolving {{ field }}')
{%       if class_name == 'Query' %}
        Query.authenticate(root, info)
        return Member.get_data({{ service_id }}, info.path)
{%       else %}{# if class_name == 'Query' #}
<<<<<<< HEAD
        if hasattr(root, '{{ field }}'):
            return root.{{ field }}
        return root.get('{{field}}')
=======
        if isinstance(root, dict):
            return root.get('{{field}}')
        return root.{{ field }}
>>>>>>> e3ba6de7

{%       endif %}{# if class_name == 'Query' #}
{%     endif %}{# if 'type' in field_properties and not field.startswith('#') and field_properties['type'] != 'array' #}
{%   endfor %}{# for field, field_properties in properties.items() #}

{%   set indent_multiplier = 2 %}{# used by 'scalar' template #}
{%   if class_name != 'Query' %}
class Mutate{{ class_name|title }}(Mutation):
    class Arguments:
{%     for field, field_properties in properties.items() %}
{%       if 'type' in field_properties %}
{%         if field_properties['type'] not in ('object', 'array') %}
{%           include 'graphene_schema_scalar_def.jinja' %}
{%         endif %}{# if field_properties['type'] not in ('object', 'array') #}
{%       endif %}{# if 'type' in field_properties #}
{%     endfor %}{# for field, field_properties in properties.items() #}

    ok = Boolean()
    {{ class_name }} = Field(lambda: {{ class_name|title }})

    @staticmethod
    def authenticate(root, info):
        '''
        This is middleware called by the code generated from the Jinja
        templates implementing GraphQL support
        '''

        if not info.context or not info.context['request']:
            raise ValueError('No info to authenticate client')

        try:
            # Checks that a client cert was provided and that the cert and
            # certchain is correct
            auth = RequestAuth.authenticate_request(info.context['request'])
            if not auth.is_authenticated:
                raise ValueError('Client is not authentication')
        except Exception as exc:
            raise ValueError(f'Authentication failed: {exc}')

        try:
            # Check whether the authenticated client is authorized to request
            # the data
            authorize_graphql_request({{ service_id}}, auth, root, info)
        except Exception as exc:
            raise ValueError(f'Authorization failed: {exc}')

    def mutate(root, info,
{%     for field, field_properties in properties.items() %}
{%       if 'type' in field_properties %}
{%         if field_properties['type'] not in ('object', 'array') %}
               {{ field }},
{%         endif %}{# if field_properties['type'] not in ('object', 'array') #}
{%       endif %}{# if 'type' in field_properties #}
{%     endfor %}{# for field, field_properties in properties.items() #}
               ):
        ok = True
        {{ class_name }} = {{ class_name|title }}(
{%     for field, field_properties in properties.items() %}
{%       if 'type' in field_properties %}
{%         if field_properties['type'] not in ('object', 'array') %}
            {{ field }}={{ field }},
{%         endif %}{# if field_properties['type'] not in ('object', 'array') #}
{%       endif %}{# if 'type' in field_properties #}
{%     endfor %}{# for field, field_properties in properties.items() #}
        )
        result = Mutate{{ class_name|title }}({{ class_name }}={{ class_name }}, ok=ok)
        Member.set_data({{ service_id }}, info.path, result)
        return result

{%   endif %}{# if class_name != 'Query' #}
{% endfor %}{# for class_name, properties in classes.items()|reverse #}
<<<<<<< HEAD

class Mutation(ObjectType):
=======
class Mutations(ObjectType):
>>>>>>> e3ba6de7
{% for class_name in classes.keys()|reverse %}
{%   if class_name != 'Query' %}
    mutate{{ class_name|title }} = Mutate{{ class_name|title }}.Field()
{%   endif %}
{% endfor %}


def get_schema():
    # This is a graphene.Schema, not byoda.Schema
<<<<<<< HEAD
    return Schema(query=Query, mutation=Mutation)
=======
    return Schema(query=Query, mutation=Mutations)
>>>>>>> e3ba6de7
<|MERGE_RESOLUTION|>--- conflicted
+++ resolved
@@ -69,15 +69,9 @@
         Query.authenticate(root, info)
         return Member.get_data({{ service_id }}, info.path)
 {%       else %}{# if class_name == 'Query' #}
-<<<<<<< HEAD
         if hasattr(root, '{{ field }}'):
             return root.{{ field }}
         return root.get('{{field}}')
-=======
-        if isinstance(root, dict):
-            return root.get('{{field}}')
-        return root.{{ field }}
->>>>>>> e3ba6de7
 
 {%       endif %}{# if class_name == 'Query' #}
 {%     endif %}{# if 'type' in field_properties and not field.startswith('#') and field_properties['type'] != 'array' #}
@@ -144,17 +138,12 @@
 {%     endfor %}{# for field, field_properties in properties.items() #}
         )
         result = Mutate{{ class_name|title }}({{ class_name }}={{ class_name }}, ok=ok)
-        Member.set_data({{ service_id }}, info.path, result)
+        Member.set_data({{ service_id }}, info.path, result.{{ class_name }})
         return result
 
 {%   endif %}{# if class_name != 'Query' #}
 {% endfor %}{# for class_name, properties in classes.items()|reverse #}
-<<<<<<< HEAD
-
-class Mutation(ObjectType):
-=======
 class Mutations(ObjectType):
->>>>>>> e3ba6de7
 {% for class_name in classes.keys()|reverse %}
 {%   if class_name != 'Query' %}
     mutate{{ class_name|title }} = Mutate{{ class_name|title }}.Field()
@@ -164,8 +153,4 @@
 
 def get_schema():
     # This is a graphene.Schema, not byoda.Schema
-<<<<<<< HEAD
-    return Schema(query=Query, mutation=Mutation)
-=======
     return Schema(query=Query, mutation=Mutations)
->>>>>>> e3ba6de7
